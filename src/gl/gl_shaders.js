--- conflicted
+++ resolved
@@ -169,15 +169,10 @@
 "attribute float a_layer;\n" +
 "varying vec4 v_position_world;\n" +
 "varying vec3 v_color;\n" +
-<<<<<<< HEAD
-"#if defined(LIGHTING_ENVIRONMENT)\n" +
-"\n" +
-=======
 "attribute vec4 a_selection_color;\n" +
 "#if defined(FEATURE_SELECTION)\n" +
 "\n" +
 "varying vec4 v_selection_color;\n" +
->>>>>>> 8110c50b
 "#endif\n" +
 "\n" +
 "#if !defined(LIGHTING_VERTEX)\n" +
