--- conflicted
+++ resolved
@@ -240,18 +240,7 @@
     },
 
     createLabels (tile, texts) {
-<<<<<<< HEAD
-
-        // features holds all features, keyed by tile, then style, then text
-        if (!this.features[tile]) { // oops, no features in this tile, how was createLabels called?
-            return;
-        }
-=======
-        let labels_priorities = {};
->>>>>>> 1d0ce45f
-
-
-        let labels_priorities = []; // this will store all labels, sorted into objects by priority
+        let labels_priorities = {};  // this will store all labels, sorted into objects by priority
 
         // texts holds text_info objects, keyed by style
         // Example:
@@ -267,12 +256,6 @@
         
         // for each style key
         for (let style in texts) {
-
-<<<<<<< HEAD
-            if (!this.features[tile][style]) { // oops, no features in this tile with this style, where did the style come from?
-                return;
-            }
-
             let text_infos = texts[style];
 
             // text_infos holds text objects, keyed by text
@@ -287,28 +270,10 @@
             // }
 
             // for each text object:
-=======
->>>>>>> 1d0ce45f
             for (let text in text_infos) {
-
-<<<<<<< HEAD
-                if (!this.features[tile][style][text]) { // oops, no features in this tile with this style with this text, who put this text in here?
-                    return;
-                }
-
                 let text_info = text_infos[text];
                 text_info.ref = 0;
 
-                // for each feature
-                for (let f = 0; f < this.features[tile][style][text].length; f++) {
-                    let feature = this.features[tile][style][text][f];
-                    // build a label for each text_info object
-                    let labels = LabelBuilder.labelsFromGeometry(
-                            feature.geometry,
-                            { text, size: text_info.size },
-                            this.label_style
-                    );
-=======
                 let hash = Utils.hashString(tile + style + text);
 
                 if (!this.features[hash]) {
@@ -316,7 +281,9 @@
                 }
 
                 let label_features = this.features[hash];
-
+                // this.features holds all features, keyed by tile, then style, then text
+
+                // for each feature
                 for (let i = 0; i < label_features.length; ++i) {
                     let label_feature = label_features[i];
                     let feature = label_feature.feature;
@@ -327,8 +294,8 @@
                         line_exceed: text_info.line_exceed
                     });
 
+                    // build a label for each text_info object
                     let labels = LabelBuilder.buildFromGeometry(text, text_info.size, feature.geometry, options);
->>>>>>> 1d0ce45f
 
                     for (let i = 0; i < labels.length; ++i) {
                         let label = labels[i];
@@ -362,24 +329,13 @@
     // test all labels for collisions -
     // when two collide, discard the lower-priority label
     discardLabels (tile, labels, texts) {
-<<<<<<< HEAD
-        console.log("<<< discardLabels", labels);
-        this.bboxes[tile] = [];
-        this.feature_labels[tile] = new Map();
-
-        // labels are grouped by priority
-        // start at max_priority and work our way down
-        for (let priority = this.max_priority; priority >= 0; priority--) {
-            if (!labels[priority]) { // no labels at this priority, skip to next
-=======
         this.aabbs[tile] = [];
         this.feature_labels[tile] = new Map();
 
         // Process labels by priority
         let priorities = Object.keys(labels).sort((a, b) => a - b);
         for (let priority of priorities) {
-            if (!labels[priority]) {
->>>>>>> 1d0ce45f
+            if (!labels[priority]) { // no labels at this priority, skip to next
                 continue;
             }
 
@@ -392,23 +348,16 @@
             // }
 
             for (let i = 0; i < labels[priority].length; i++) {
-                // copy three variables out of the label
                 let { style, feature, label } = labels[priority][i];
 
-<<<<<<< HEAD
                 // test the label for intersections with other labels in the tile
-                if (!label.discard(this.bboxes[tile])) {
+                if (!label.discard(this.aabbs[tile])) {
                     // if it didn't collide (or won a collision)
-                    if (!this.feature_labels[tile].has(feature)) { // if the label was just made...
-                        // make a new empty entry in this tile's feature_labels
-                        // using the feature as the key - the entry will be used as
-                        // the style.labels
-                        this.feature_labels[tile].set(feature, []); 
-=======
-                if (!label.discard(this.aabbs[tile])) {
                     if (!this.feature_labels[tile].has(feature)) {
+                        // if the label was just made, make a new empty entry in this
+                        // tile's feature_labels using the feature as the key -
+                        // the entry will be used as the style.labels
                         this.feature_labels[tile].set(feature, []);
->>>>>>> 1d0ce45f
                     }
                     // add the label to the entry's value
                     this.feature_labels[tile].get(feature).push(label);
@@ -428,8 +377,8 @@
 
         for (let style in texts) {
             let text_infos = texts[style];
-            // No labels for this style
             if (Object.keys(text_infos).length === 0) {
+                // No labels for this style
                 delete texts[style];
             }
         }
@@ -444,7 +393,6 @@
         if (tile_data.queue.length > 0) {
             count = Object.keys(this.texts[tile]||{}).length;
             log.trace(`# texts for tile ${tile}: ${count}`);
-            console.log('# texts for tile', tile, ':', count);
         }
         if (!count) {
             return Promise.resolve();
@@ -514,13 +462,9 @@
             feature.text = text;
 
             if (!this.texts[tile.key]) {
-<<<<<<< HEAD
                 // this is the first label in the tile, make a new tile entry
                 // eg "osm/15/9650/12319/15"
-                this.texts[tile.key] = {};
-=======
                 this.texts[tile.key] = this.texts[tile.key] || {};
->>>>>>> 1d0ce45f
             }
 
             // features stored by hash for later use from main thread (tile / text / style)
@@ -541,12 +485,6 @@
                 this.texts[tile.key][style_key] = {};
             }
 
-<<<<<<< HEAD
-            // check the feature against the pre-defined priorities list
-            let priority = 0;
-            if (this.label_style.priorities[feature.properties.kind]) {
-                priority = this.label_style.priorities[feature.properties.kind];
-=======
             // label priority (lower is higher)
             let priority = (rule.priority !== undefined) ? parseFloat(rule.priority) : -1 >>> 0;
 
@@ -564,7 +502,6 @@
 
                 buffer[0] = parseFloat(buffer[0]);
                 buffer[1] = parseFloat(buffer[1]);
->>>>>>> 1d0ce45f
             }
 
             // label line exceed percentage
@@ -601,12 +538,6 @@
     build (style, vertex_data) {
         let vertex_template = this.makeVertexTemplate(style);
 
-        // when is there ever more than one?
-        // if (style.labels.length > 1) {
-        //     console.log("style", style);
-        //     console.log("style.labels", style.labels);
-        // }
-
         for (let i in style.labels) {
             let label = style.labels[i];
 
