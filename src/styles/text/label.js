--- conflicted
+++ resolved
@@ -16,21 +16,7 @@
         });
     }
 
-<<<<<<< HEAD
-    isComposite () {
-        return false;
-    }
-
     // check for overlaps with other labels in the tile
-    occluded (bboxes) {
-        let intersect = false;
-
-        if (bboxes.length > 0) {
-            boxIntersect([this.bbox], bboxes, (i, j) => {
-                intersect = true;
-                // stop checking
-                return true;
-=======
     occluded (aabbs) {
         let intersect = false;
 
@@ -42,33 +28,21 @@
                     intersect = true;
                     return true;
                 }
->>>>>>> 1d0ce45f
             });
         }
 
         // No collision on aabb
         if (!intersect) {
-<<<<<<< HEAD
             // it's clean, add it to the list of bboxes
-            bboxes.push(this.bbox);
-=======
             aabbs.push(this.aabb);
->>>>>>> 1d0ce45f
         }
         return intersect;
     }
 
     // checks whether the label is within the tile boundaries
     inTileBounds () {
-<<<<<<< HEAD
-        let diff = this.bbox[1] - this.bbox[0] / 2;
-        diff = 0;
-        let min = [ this.bbox[0] - diff, this.bbox[1] + diff ];
-        let max = [ this.bbox[2] - diff, this.bbox[3] + diff ];
-=======
         let min = [ this.aabb[0], this.aabb[1] ];
         let max = [ this.aabb[2], this.aabb[3] ];
->>>>>>> 1d0ce45f
 
         if (!Utils.pointInTile(min) || !Utils.pointInTile(max)) {
             return false;
@@ -77,17 +51,11 @@
         return true;
     }
 
-<<<<<<< HEAD
-    // discard if the label crosses tile boundaries
-    // called from text.js
-    discard (bboxes) {
-=======
     // whether the label should be discarded
     // 1. try to keep the label in tile if the label (to avoid collision over tile for now)
     // 2. if 1. -> keep a minimal distance between the label
     // 3. if 2. -> perfom occlusion
     discard (aabbs) {
->>>>>>> 1d0ce45f
         let discard = false;
 
         // perform specific styling rule, should we keep the label in tile bounds?
