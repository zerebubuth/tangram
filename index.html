--- conflicted
+++ resolved
@@ -249,11 +249,7 @@
         setGLProgramDefinesForOptionSet(gl_define_options[key][key], gl_define_options[key].options);
     });
 
-<<<<<<< HEAD
     layer.scene.requestRedraw();
-=======
-    layer.renderer.requestRedraw();
->>>>>>> 1c64336f
 }
 
 function setGLProgramDefinesForOptionSet (current_value, options) {
@@ -380,13 +376,6 @@
         'Pop-up': 'popup',
         'Dots': 'dots',
         'Wood': 'wood',
-<<<<<<< HEAD
-        'Halftone': 'halftone',
-        'Windows': 'windows'
-    },
-    setup: function (mode) {
-        var layer_styles = scene.styles.layers;
-=======
         'B&W Halftone': 'halftone',
         'Color Halftone': 'colorhalftone',
         'Windows': 'windows',
@@ -395,7 +384,7 @@
     },
     setup: function (mode) {
         // Restore initial state
-        var layer_styles = renderer.styles.layers;
+        var layer_styles = scene.styles.layers;
         for (l in layer_styles) {
             if (this.initial.layers[l] != null) {
                 layer_styles[l].mode = this.initial.layers[l].mode;
@@ -406,7 +395,6 @@
 
         // Remove existing mode-specific controls
         gui.removeFolder(this.folder);
->>>>>>> 1c64336f
 
         // Mode-specific settings
         if (mode != '') {
@@ -456,232 +444,166 @@
         updateURL();
     },
     settings: {
-<<<<<<< HEAD
+        'colorbleed': {
+            setup: function (mode) {
+                scene.styles.layers.buildings.mode = { name: mode };
+
+                this.state.animated = scene.modes[mode].shaders.defines['EFFECT_COLOR_BLEED_ANIMATED'];
+                this.folder.add(this.state, 'animated').onChange(function(value) {
+                    scene.modes[mode].shaders.defines['EFFECT_COLOR_BLEED_ANIMATED'] = value;
+                    scene.refreshModes();
+                });
+            }
+        },
         'rainbow': {
-            setup: function () {
-                this.state.animated = scene.modes.rainbow.shaders.defines['EFFECT_COLOR_BLEED_ANIMATED'];
-                this.folder.add(this.state, 'animated').onChange(function(value) {
-                    scene.modes.rainbow.shaders.defines['EFFECT_COLOR_BLEED_ANIMATED'] = value;
-                    scene.refreshModes();
-=======
-        'colorbleed': {
-            setup: function (mode) {
-                renderer.styles.layers.buildings.mode = { name: mode };
-
-                this.state.animated = renderer.modes[mode].shaders.defines['EFFECT_COLOR_BLEED_ANIMATED'];
-                this.folder.add(this.state, 'animated').onChange(function(value) {
-                    renderer.modes[mode].shaders.defines['EFFECT_COLOR_BLEED_ANIMATED'] = value;
-                    renderer.refreshModes();
->>>>>>> 1c64336f
-                });
-            }
-        },
-        'rainbow': {
-            setup: function (mode) {
-                renderer.styles.layers.buildings.mode = { name: mode };
+            setup: function (mode) {
+                scene.styles.layers.buildings.mode = { name: mode };
             }
         },
         'popup': {
             // projection: 'PROJECTION_ISOMETRIC', // force isometric when switching to pop-up
             setup: function (mode) {
-                renderer.styles.layers.buildings.mode = { name: mode };
+                scene.styles.layers.buildings.mode = { name: mode };
 
                 this.state.popup_radius = this.uniforms.u_popup_radius;
                 this.folder.add(this.state, 'popup_radius', 0, 500).onChange(function(value) {
                     this.uniforms.u_popup_radius = value;
-<<<<<<< HEAD
-                    scene.requestRedraw();
-=======
-                    renderer.requestRedraw();
->>>>>>> 1c64336f
+                    scene.requestRedraw();
                 }.bind(this));
 
                 this.state.popup_height = this.uniforms.u_popup_height;
                 this.folder.add(this.state, 'popup_height', 0, 5).onChange(function(value) {
                     this.uniforms.u_popup_height = value;
-<<<<<<< HEAD
-                    scene.requestRedraw();
-=======
-                    renderer.requestRedraw();
->>>>>>> 1c64336f
+                    scene.requestRedraw();
                 }.bind(this));
             }
         },
         'elevator': {
             setup: function (mode) {
-                renderer.styles.layers.buildings.mode = { name: mode };
+                scene.styles.layers.buildings.mode = { name: mode };
             }
         },
         'breathe': {
             setup: function (mode) {
-                renderer.styles.layers.buildings.mode = { name: mode };
+                scene.styles.layers.buildings.mode = { name: mode };
 
                 this.state.breathe_scale = this.uniforms.u_breathe_scale;
                 this.folder.add(this.state, 'breathe_scale', 0, 50).onChange(function(value) {
                     this.uniforms.u_breathe_scale = value;
-<<<<<<< HEAD
-                    scene.requestRedraw();
-=======
-                    renderer.requestRedraw();
->>>>>>> 1c64336f
+                    scene.requestRedraw();
                 }.bind(this));
 
                 this.state.breathe_speed = this.uniforms.u_breathe_speed;
                 this.folder.add(this.state, 'breathe_speed', 0, 3).onChange(function(value) {
                     this.uniforms.u_breathe_speed = value;
-<<<<<<< HEAD
-                    scene.requestRedraw();
-=======
-                    renderer.requestRedraw();
->>>>>>> 1c64336f
+                    scene.requestRedraw();
                 }.bind(this));
             }
         },
         'dots': {
             setup: function (mode) {
-                renderer.styles.layers.buildings.mode = { name: mode };
+                scene.styles.layers.buildings.mode = { name: mode };
 
                 this.state.background = gl_mode_options.scaleColor(this.uniforms.u_dot_background_color, 255);
                 this.folder.addColor(this.state, 'background').onChange(function(value) {
                     this.uniforms.u_dot_background_color = gl_mode_options.scaleColor(value, 1 / 255);
-<<<<<<< HEAD
-                    scene.requestRedraw();
-=======
-                    renderer.requestRedraw();
->>>>>>> 1c64336f
+                    scene.requestRedraw();
                 }.bind(this));
 
                 this.state.dot_color = gl_mode_options.scaleColor(this.uniforms.u_dot_color, 255);
                 this.folder.addColor(this.state, 'dot_color').onChange(function(value) {
                     this.uniforms.u_dot_color = gl_mode_options.scaleColor(value, 1 / 255);
-<<<<<<< HEAD
-                    scene.requestRedraw();
-=======
-                    renderer.requestRedraw();
->>>>>>> 1c64336f
+                    scene.requestRedraw();
                 }.bind(this));
 
                 this.state.grid_scale = this.uniforms.u_dot_grid_scale;
                 this.folder.add(this.state, 'grid_scale', 0, 0.1).onChange(function(value) {
                     this.uniforms.u_dot_grid_scale = value;
-<<<<<<< HEAD
-                    scene.requestRedraw();
-=======
-                    renderer.requestRedraw();
->>>>>>> 1c64336f
+                    scene.requestRedraw();
                 }.bind(this));
 
                 this.state.dot_scale = this.uniforms.u_dot_scale;
                 this.folder.add(this.state, 'dot_scale', 0, 0.4).onChange(function(value) {
                     this.uniforms.u_dot_scale = value;
-<<<<<<< HEAD
-                    scene.requestRedraw();
-=======
-                    renderer.requestRedraw();
->>>>>>> 1c64336f
+                    scene.requestRedraw();
                 }.bind(this));
             }
         },
         'wood': {
             setup: function (mode) {
-                renderer.styles.layers.buildings.mode = { name: mode };
+                scene.styles.layers.buildings.mode = { name: mode };
 
                 this.state.wood_color1 = gl_mode_options.scaleColor(this.uniforms.u_wood_color1, 255);
                 this.folder.addColor(this.state, 'wood_color1').onChange(function(value) {
                     this.uniforms.u_wood_color1 = gl_mode_options.scaleColor(value, 1 / 255);
-<<<<<<< HEAD
-                    scene.requestRedraw();
-=======
-                    renderer.requestRedraw();
->>>>>>> 1c64336f
+                    scene.requestRedraw();
                 }.bind(this));
 
                 this.state.wood_color2 = gl_mode_options.scaleColor(this.uniforms.u_wood_color2, 255);
                 this.folder.addColor(this.state, 'wood_color2').onChange(function(value) {
                     this.uniforms.u_wood_color2 = gl_mode_options.scaleColor(value, 1 / 255);
-<<<<<<< HEAD
-                    scene.requestRedraw();
-=======
-                    renderer.requestRedraw();
->>>>>>> 1c64336f
+                    scene.requestRedraw();
                 }.bind(this));
 
                 this.state.eccentricity = this.uniforms.u_wood_eccentricity;
                 this.folder.add(this.state, 'eccentricity', -1, 1).onChange(function(value) {
                     this.uniforms.u_wood_eccentricity = value;
-<<<<<<< HEAD
-                    scene.requestRedraw();
-=======
-                    renderer.requestRedraw();
->>>>>>> 1c64336f
+                    scene.requestRedraw();
                 }.bind(this));
 
                 this.state.twist = this.uniforms.u_wood_twist / .0001;
                 this.folder.add(this.state, 'twist', 0, 1).onChange(function(value) {
                     this.uniforms.u_wood_twist = value * .0001;
-<<<<<<< HEAD
-                    scene.requestRedraw();
-=======
-                    renderer.requestRedraw();
->>>>>>> 1c64336f
+                    scene.requestRedraw();
                 }.bind(this));
 
                 this.state.scale = this.uniforms.u_wood_scale / 100;
                 this.folder.add(this.state, 'scale', 0, 1).onChange(function(value) {
                     this.uniforms.u_wood_scale = value * 100;
-<<<<<<< HEAD
-                    scene.requestRedraw();
-=======
-                    renderer.requestRedraw();
+                    scene.requestRedraw();
                 }.bind(this));
             }
         },
         'colorhalftone': {
             setup: function (mode) {
-                renderer.styles.layers.buildings.mode = { name: mode };
-                renderer.styles.layers.water_areas.mode = { name: mode };
-                renderer.styles.layers.water_ocean.mode = { name: mode };
-                renderer.styles.layers.landuse.mode = { name: mode };
-                renderer.styles.layers.earth.mode = { name: mode };
-
-                renderer.styles.layers.pois.visible = false;
+                scene.styles.layers.buildings.mode = { name: mode };
+                scene.styles.layers.water_areas.mode = { name: mode };
+                scene.styles.layers.water_ocean.mode = { name: mode };
+                scene.styles.layers.landuse.mode = { name: mode };
+                scene.styles.layers.earth.mode = { name: mode };
+
+                scene.styles.layers.pois.visible = false;
 
                 this.state.dot_frequency = this.uniforms.dot_frequency;
                 this.folder.add(this.state, 'dot_frequency', 0, 200).onChange(function(value) {
                     this.uniforms.dot_frequency = value;
+                    scene.requestRedraw();
                 }.bind(this));
 
                 this.state.dot_scale = this.uniforms.dot_scale;
                 this.folder.add(this.state, 'dot_scale', 0, 3).onChange(function(value) {
                     this.uniforms.dot_scale = value;
->>>>>>> 1c64336f
+                    scene.requestRedraw();
                 }.bind(this));
             }
         },
         'halftone': {
             setup: function (mode) {
-                renderer.styles.layers.buildings.mode = { name: mode };
+                scene.styles.layers.buildings.mode = { name: mode };
 
                 this.state.halftone_colored = this.uniforms.halftone_colored;
                 this.folder.add(this.state, 'halftone_colored').onChange(function(value) {
                     this.uniforms.halftone_colored = this.state.halftone_colored;
-<<<<<<< HEAD
-                    scene.requestRedraw();
-=======
-                    renderer.requestRedraw();
->>>>>>> 1c64336f
+                    scene.requestRedraw();
                 }.bind(this));
             }
         },
         'windows': {
             projection: 'PROJECTION_ISOMETRIC', // force isometric
-<<<<<<< HEAD
-=======
-            setup: function (mode) {
-                renderer.styles.layers.buildings.mode = { name: mode };
-                renderer.styles.layers.pois.visible = false;
-            }
->>>>>>> 1c64336f
+            setup: function (mode) {
+                scene.styles.layers.buildings.mode = { name: mode };
+                scene.styles.layers.pois.visible = false;
+            }
         }
     },
     initial: { // initial state to restore to on mode switch
