{
  "name": "tangram",
  "version": "0.0.1",
  "description": "WebGL for OpenStreetMap",
  "repository": {
    "type": "git",
    "url": "git://github.com/bcamper/tangram.git"
  },
  "homepage": "https://github.com/bcamper/tangram",
  "keywords": [
    "maps",
    "graphics",
    "rendering",
    "visualization",
    "WebGL",
    "OpenStreetMap"
  ],
  "scripts": {
    "test": "make test-ci"
  },
  "author": {
    "name": "Brett Camper",
    "email": "bcamper@alum.mit.edu"
  },
  "license": "MIT",
  "dependencies": {
    "pbf": "1.2.0",
    "vector-tile": "1.0.0",
<<<<<<< HEAD
    "earcut": "1.2.0",
    "glsl-noise": "0.0.0",
=======
>>>>>>> 797c54a0
    "gl-matrix": "^2.1.0",
    "js-yaml": "^3.1.0",
    "csscolorparser": "^1.0.2",
    "loglevel": "~1.2.0",
    "strip-comments": "^0.3.2"
  },
  "devDependencies": {
    "uglify-js": "^2.4.14",
    "browserify": "6.1.0",
    "jshint": "2.5.8",
    "mocha": "~1.21.4",
    "sinon": "~1.10.3",
    "chai": "~1.9.2",
    "topojson": "~1.6.18",
    "lodash": "~2.4.1",
    "yargs": "~1.3.2",
    "glob": "~4.0.6",
    "chai-as-promised": "~4.1.1",
    "es6ify": "~1.6.0",
    "karma-mocha": "~0.1.9",
    "karma": "~0.12.23",
    "karma-chrome-launcher": "~0.1.4",
    "karma-sauce-launcher": "iwillig/karma-sauce-launcher#firefox-profiles",
    "karma-sinon": "~1.0.4"
  }
}<|MERGE_RESOLUTION|>--- conflicted
+++ resolved
@@ -26,11 +26,7 @@
   "dependencies": {
     "pbf": "1.2.0",
     "vector-tile": "1.0.0",
-<<<<<<< HEAD
     "earcut": "1.2.0",
-    "glsl-noise": "0.0.0",
-=======
->>>>>>> 797c54a0
     "gl-matrix": "^2.1.0",
     "js-yaml": "^3.1.0",
     "csscolorparser": "^1.0.2",
