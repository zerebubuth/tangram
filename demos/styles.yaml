--- conflicted
+++ resolved
@@ -189,11 +189,7 @@
     #                 color.rgb += vec3(gl_FragCoord.x / u_resolution.x, 0.0, gl_FragCoord.y / u_resolution.y);
 
     icons:
-<<<<<<< HEAD
-        extends: sprites
-=======
         base: sprites
->>>>>>> 32ffada7
         # animated: true
         # blend: multiply
         # texture: pois
@@ -344,7 +340,6 @@
         # outlines:
         #     filter: { not: { kind: [ocean, riverbank, dock] }, $zoom: { min: 15 } }
         #     style:
-<<<<<<< HEAD
         #         polygons:
         #             outline:
         #                 color: [0.6, 0.6, 0.975]
@@ -352,7 +347,7 @@
 
     # water_outlines:
     #     data: { source: osm, layer: water }
-    #     filter: { not: { kind: [ocean, riverbank, dock] }, $zoom: { min: 15 } }
+    #     filter: { $zoom: { min: 15 }, not: { kind: [ocean, river, riverbank, dock] } }
     #     style:
     #         name: lines
     #         order: 4
@@ -361,23 +356,6 @@
     #         # outline:
     #         #     color: white
     #         #     width: function () { return 3/8 * Math.log(zoom); }
-=======
-        #         outline:
-        #             color: [0.6, 0.6, 0.975]
-        #             width: function() { return 2.5 * Math.log(zoom); }
-
-    water_outlines:
-        data: { source: osm, layer: water }
-        filter: { $zoom: { min: 15 }, not: { kind: [ocean, river, riverbank, dock] } }
-        style:
-            name: lines
-            order: 4
-            color: [0.6, 0.6, 0.975]
-            width: function() { return 2.5 * Math.log(zoom); }
-            # outline:
-            #     color: white
-            #     width: function () { return 3/8 * Math.log(zoom); }
->>>>>>> 32ffada7
 
     roads:
         data: { source: osm }
@@ -538,7 +516,6 @@
         # filter: function () { return true; }
 
         style:
-<<<<<<< HEAD
             polygons:
                 order: 250
                 interactive: true
@@ -553,22 +530,6 @@
                 # outline:
                 #     color: white
                 #     width: 2px
-=======
-            # name: mixed
-            order: 250
-            interactive: true
-
-            # color: function () { var h = feature.height || 20; h = Math.min((h + 50) / 250, 1.0); return [h, h, h]; } // shade based on height
-            # color: Style.color.randomColor()
-            # color: Style.color.pseudoRandomColor()
-            # color: Style.color.pseudoRandomGrayscale()
-            color: [.6, .6, .6]
-            # color: white
-            extrude: function () { return ((zoom >= 15 && feature.height > 20) || zoom >= 16) }
-            # outline:
-            #     color: white
-            #     width: 2px
->>>>>>> 32ffada7
 
         # blend:
         #     filter: { height: { min: 100 } }
